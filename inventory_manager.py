--- conflicted
+++ resolved
@@ -191,14 +191,7 @@
         except Exception as e:
             self.logger.error(f"Error refilling inventory: {e}")
             return False
-<<<<<<< HEAD
-# if __name__ == "__main__":
-#     InventoryManager(db_client=DatabaseClient(
-#         "dbname=barns_inventory user=postgres password=QSS2030QSS host=localhost port=5432"
-#     ))
-=======
-        
->>>>>>> 4d8eb471
+
 
 """
 initialize the db client in the main validation: 
