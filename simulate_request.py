# test file to simulate the request to the main_validation.py
import os
import json

from main_validation import MainValidation

main_validation = MainValidation()

# with os get the current directory
current_dir = os.getcwd()
print(f"Current directory: {current_dir}")

# get the path to the sample_request_structures folder
sample_request_structures_path = os.path.join(current_dir, "sample_request_structures")


def test_update_inventory_request():

    with open("sample_request_structures/sample_update_inventory_request_3.json", "r") as f:
    # with open("sample_request_structures/sample_update_inventory_request_2.json", "r") as f:
        payload = json.load(f)

    main_validation.process_update_inventory_request(payload)
    print("Inventory updated successfully")

def test_ingredient_status_request():
    # USED BY DASHBOARD
    with open(os.path.join(sample_request_structures_path, "sample_dashboard_ingredient_status_request.json"), "r") as f:
    # with open("sample_request_structures/sample_dashboard_ingredient_status_request.json", "r") as f:
        payload = json.load(f)

    main_validation.process_inventory_status_request(payload)
    print("Inventory status request processed successfully")


def test_pre_check_request():
    # # with os get the current directory
    # current_dir = os.getcwd()
    # print(f"Current directory: {current_dir}")

    # # get the path to the sample_request_structures folder
    # sample_request_structures_path = os.path.join(current_dir, "sample_request_structures")
    print(f"Sample request structures path: {sample_request_structures_path}")


    with open(os.path.join(sample_request_structures_path, "sample_pre_check_request.json"), "r") as f:

        payload = json.load(f)

    main_validation.process_inventory_status_request(payload)
    print("Pre check request processed successfully")

if __name__ == "__main__":
    test_update_inventory_request()
    # test_ingredient_status_request()
<<<<<<< HEAD
    test_pre_check_request()
    pass
=======
    # test_pre_check_request()
>>>>>>> 52a530bf
<|MERGE_RESOLUTION|>--- conflicted
+++ resolved
@@ -53,9 +53,6 @@
 if __name__ == "__main__":
     test_update_inventory_request()
     # test_ingredient_status_request()
-<<<<<<< HEAD
+    # test_pre_check_request()
     test_pre_check_request()
-    pass
-=======
-    # test_pre_check_request()
->>>>>>> 52a530bf
+    pass